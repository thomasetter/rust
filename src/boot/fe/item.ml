
open Common;;
open Token;;
open Parser;;

(* Item grammar. *)

let default_exports =
  let e = Hashtbl.create 0 in
    Hashtbl.add e Ast.EXPORT_all_decls ();
    e
;;

let empty_view = { Ast.view_imports = Hashtbl.create 0;
                   Ast.view_exports = default_exports }
;;

let rec parse_expr (ps:pstate) : (Ast.stmt array * Ast.expr) =
  let pexp = ctxt "expr" Pexp.parse_pexp ps in
    Pexp.desugar_expr ps pexp

and parse_expr_atom (ps:pstate) : (Ast.stmt array * Ast.atom) =
  let pexp = ctxt "expr" Pexp.parse_pexp ps in
    Pexp.desugar_expr_atom ps pexp

and parse_expr_atom_list
    (bra:token)
    (ket:token)
    (ps:pstate)
    : (Ast.stmt array * Ast.atom array) =
  arj1st (bracketed_zero_or_more bra ket (Some COMMA)
            (ctxt "expr-atom list" parse_expr_atom) ps)

and parse_expr_init (lv:Ast.lval) (ps:pstate) : (Ast.stmt array) =
  let pexp = ctxt "expr" Pexp.parse_pexp ps in
    Pexp.desugar_expr_init ps lv pexp

and parse_lval (ps:pstate) : (Ast.stmt array * Ast.lval) =
  let pexp = Pexp.parse_pexp ps in
    Pexp.desugar_lval ps pexp

and parse_identified_slot_and_ident
    (aliases_ok:bool)
    (ps:pstate)
    : (Ast.slot identified * Ast.ident) =
  let slot =
    ctxt "identified slot and ident: slot"
      (Pexp.parse_identified_slot aliases_ok) ps
  in
  let ident =
    ctxt "identified slot and ident: ident" Pexp.parse_ident ps
  in
    (slot, ident)

and parse_zero_or_more_identified_slot_ident_pairs
    (aliases_ok:bool)
    (ps:pstate)
    : (((Ast.slot identified) * Ast.ident) array) =
  ctxt "zero+ slots and idents"
    (paren_comma_list
       (parse_identified_slot_and_ident aliases_ok)) ps

and parse_block (ps:pstate) : Ast.block =
  let apos = lexpos ps in
  let stmts =
    arj (ctxt "block: stmts"
           (bracketed_zero_or_more LBRACE RBRACE
              None parse_stmts) ps)
  in
  let bpos = lexpos ps in
    span ps apos bpos stmts

and parse_block_stmt (ps:pstate) : Ast.stmt =
  let apos = lexpos ps in
  let block = parse_block ps in
  let bpos = lexpos ps in
    span ps apos bpos (Ast.STMT_block block)

and parse_init
    (lval:Ast.lval)
    (ps:pstate)
    : Ast.stmt array =
  let apos = lexpos ps in
  let stmts =
    match peek ps with
        EQ ->
          bump ps;
          parse_expr_init lval ps
      | LARROW ->
          bump ps;
          let (stmts, rhs) = ctxt "init: port" parse_lval ps in
          let bpos = lexpos ps in
          let stmt = Ast.STMT_recv (lval, rhs) in
            Array.append stmts [| (span ps apos bpos stmt) |]
      | _ -> arr []
  in
  let _ = expect ps SEMI in
    stmts

and parse_slot_and_ident_and_init
    (ps:pstate)
    : (Ast.stmt array * Ast.slot * Ast.ident) =
  let apos = lexpos ps in
  let (slot, ident) =
    ctxt "slot, ident and init: slot and ident"
      (Pexp.parse_slot_and_ident false) ps
  in
  let bpos = lexpos ps in
  let lval = Ast.LVAL_base (span ps apos bpos (Ast.BASE_ident ident)) in
  let stmts = ctxt "slot, ident and init: init" (parse_init lval) ps in
    (stmts, slot, ident)

and parse_auto_slot_and_init
    (ps:pstate)
    : (Ast.stmt array * Ast.slot * Ast.ident) =
  let apos = lexpos ps in
  let ident = Pexp.parse_ident ps in
  let bpos = lexpos ps in
  let lval = Ast.LVAL_base (span ps apos bpos (Ast.BASE_ident ident)) in
  let stmts = ctxt "slot, ident and init: init" (parse_init lval) ps in
    (stmts, slot_auto, ident)

(*
 * We have no way to parse a single Ast.stmt; any incoming syntactic statement
 * may desugar to N>1 real Ast.stmts
 *)

and parse_stmts (ps:pstate) : Ast.stmt array =
  let apos = lexpos ps in

  let ensure_mutable slot =
    match slot.Ast.slot_ty with
        None -> slot
      | Some (Ast.TY_mutable _) -> slot
      | Some t -> { slot with Ast.slot_ty = Some (Ast.TY_mutable t) }
  in

  let rec name_to_lval (apos:pos) (bpos:pos) (name:Ast.name)
      : Ast.lval =
    match name with
        Ast.NAME_base nb ->
          Ast.LVAL_base (span ps apos bpos nb)
      | Ast.NAME_ext (n, nc) ->
          Ast.LVAL_ext (name_to_lval apos bpos n, Ast.COMP_named nc)
  in

    match peek ps with

        LOG ->
          bump ps;
          let (stmts, atom) = ctxt "stmts: log value" parse_expr_atom ps in
            expect ps SEMI;
            spans ps stmts apos (Ast.STMT_log atom)

      | CHECK ->
          bump ps;
          begin

            let rec carg_path_to_lval (bpos:pos) (path:Ast.carg_path)
                : Ast.lval =
              match path with
                  Ast.CARG_base Ast.BASE_formal ->
                    raise (err "converting formal constraint-arg to atom" ps)
                | Ast.CARG_base (Ast.BASE_named nb) ->
                    Ast.LVAL_base (span ps apos bpos nb)
                | Ast.CARG_ext (pth, nc) ->
                    Ast.LVAL_ext (carg_path_to_lval bpos pth,
                                  Ast.COMP_named nc)
            in

            let carg_to_atom (bpos:pos) (carg:Ast.carg)
                : Ast.atom =
              match carg with
                  Ast.CARG_lit lit ->
                    Ast.ATOM_literal (span ps apos bpos lit)
                | Ast.CARG_path pth ->
                    Ast.ATOM_lval (carg_path_to_lval bpos pth)
            in

            let synthesise_check_call (bpos:pos) (constr:Ast.constr)
                : (Ast.lval * (Ast.atom array)) =
              let lval = name_to_lval apos bpos constr.Ast.constr_name in
              let args =
                Array.map (carg_to_atom bpos) constr.Ast.constr_args
              in
                (lval, args)
            in

            let synthesise_check_calls (bpos:pos) (constrs:Ast.constrs)
                : Ast.check_calls =
              Array.map (synthesise_check_call bpos) constrs
            in

              match peek ps with
                  LPAREN ->
                    bump ps;
                    let (stmts, expr) =
                      ctxt "stmts: check value" parse_expr ps
                    in
                      expect ps RPAREN;
                      expect ps SEMI;
                      spans ps stmts apos (Ast.STMT_check_expr expr)

                | IF ->
                    bump ps;
                    expect ps LPAREN;
                    let constrs = Pexp.parse_constrs ps in
                      expect ps RPAREN;
                      let block = parse_block ps in
                      let bpos = lexpos ps in
                      let calls = synthesise_check_calls bpos constrs in
                        [| span ps apos bpos
                             (Ast.STMT_check_if (constrs, calls, block))
                        |]

                | _ ->
                    let constrs = Pexp.parse_constrs ps in
                      expect ps SEMI;
                      let bpos = lexpos ps in
                      let calls = synthesise_check_calls bpos constrs in
                        [| span ps apos bpos
                             (Ast.STMT_check (constrs, calls))
                        |]
          end

      | ALT ->
          bump ps;
          let rec parse_pat ps  =
            match peek ps with
<<<<<<< HEAD
                TYPE -> [| |]
              | LPAREN ->
                  let (stmts, lval) = bracketed LPAREN RPAREN parse_lval ps in
                  let rec parse_pat ps =
                    match peek ps with
                        IDENT _ ->
                          let apos = lexpos ps in
                          let name = Pexp.parse_name ps in
                          let bpos = lexpos ps in

                          if peek ps != LPAREN then
                            begin
                              match name with
                                  Ast.NAME_base (Ast.BASE_ident ident) ->
                                    let slot =
                                      { Ast.slot_mode = Ast.MODE_local;
                                        Ast.slot_ty = None }
                                    in
                                      Ast.PAT_slot
                                        ((span ps apos bpos slot), ident)
                                |_ -> raise (unexpected ps)
                            end
                          else
                            let lv = name_to_lval apos bpos name in
                              Ast.PAT_tag (lv, paren_comma_list parse_pat ps)

                      | LIT_INT _
                      | LIT_UINT _
                      | LIT_CHAR _
                      | LIT_BOOL _ ->
                          Ast.PAT_lit (Pexp.parse_lit ps)

                      | UNDERSCORE -> bump ps; Ast.PAT_wild

                      | tok -> raise (Parse_err (ps,
                          "Expected pattern but found '" ^
                            (string_of_tok tok) ^ "'"))
                  in
                  let rec parse_arms ps =
                    match peek ps with
                        CASE ->
                          bump ps;
                          let pat = bracketed LPAREN RPAREN parse_pat ps in
                          let block = parse_block ps in
                          let arm = (pat, block) in
                          (span ps apos (lexpos ps) arm)::(parse_arms ps)
                      | _ -> []
                  in
                  let parse_alt_block ps =
                    let arms = ctxt "alt tag arms" parse_arms ps in
                    spans ps stmts apos begin
                      Ast.STMT_alt_tag {
                        Ast.alt_tag_lval = lval;
                        Ast.alt_tag_arms = Array.of_list arms
                      }
                    end
                  in
                  bracketed LBRACE RBRACE parse_alt_block ps
              | _ -> [| |]
          end

=======
                IDENT _ ->
                  let apos = lexpos ps in
                  let name = Pexp.parse_name ps in
                  let bpos = lexpos ps in
                    
                    if peek ps != LPAREN then
                      begin
                        match name with
                            Ast.NAME_base (Ast.BASE_ident ident) ->
                              let slot =
                                { Ast.slot_mode = Ast.MODE_local;
                                  Ast.slot_ty = None }
                              in
                                Left 
                                  (Ast.PAT_slot ((span ps apos bpos slot), 
                                                 ident))
                          |_ -> raise (unexpected ps)
                      end
                    else
                      let lv = name_to_lval apos bpos name in
                      let parse_pat ps = either_get_left (parse_pat ps) in
                        Left 
                          (Ast.PAT_tag (lv, paren_comma_list parse_pat ps))
                          
              | LIT_INT _
              | LIT_UINT _
              | LIT_CHAR _
              | LIT_BOOL _ ->
                  Left (Ast.PAT_lit (Pexp.parse_lit ps))
                    
              | UNDERSCORE -> bump ps; Left (Ast.PAT_wild)
                  
              | tok -> raise (Parse_err (ps,
                                         "Expected pattern but found '" ^
                                           (string_of_tok tok) ^ "'"))
          in
          let rec parse_arms ps parse_case =
            match peek ps with 
                CASE -> 
                  bump ps;
                  let case = parse_case ps in
                  let blk = parse_block ps in
                  let combine_and_span case =
                    (span ps apos (lexpos ps) (case, blk)) in
                  let is_default = either_has_right case in
                    if is_default then
                      let arm = combine_and_span (either_get_right case) in
                        ([], Some arm)
                    else
                      let rec_result = parse_arms ps parse_case in
                      let arm = combine_and_span (either_get_left case) in
                        (arm::(fst rec_result), (snd rec_result))
              | _ -> ([], None)
          in
          let parse_alt_block ps str parse_case make_stmt =
            let br_parse_case = bracketed LPAREN RPAREN parse_case in
            let arms = (ctxt (String.concat " " ["alt"; str; "arms"]) 
                          (fun ps -> parse_arms ps br_parse_case) ps) in
              make_stmt (fst arms) (snd arms) 
          in
          let which_alt = match peek ps with 
              TYPE -> "type" | LPAREN -> "tag" | _ -> raise (unexpected ps)
          in
          let (stmts, lval) = if which_alt = "type" then bump ps; 
            bracketed LPAREN RPAREN parse_lval ps 
          in
          let make_alt_tag_stmt val_arms dflt_arm =
            assert (not (bool_of_option dflt_arm));
            spans ps stmts apos begin
              Ast.STMT_alt_tag {
                Ast.alt_tag_lval = lval;
                Ast.alt_tag_arms = Array.of_list val_arms;
              }
            end
          in 
          let make_alt_type_stmt val_arms dflt_arm =
            spans ps stmts apos begin
              Ast.STMT_alt_type {
                Ast.alt_type_lval = lval;
                Ast.alt_type_arms = Array.of_list val_arms;
                Ast.alt_type_else = option_map (fun x -> snd x.node) dflt_arm;
              }
            end
          in
          let parse_slot_and_ident ps =
            match peek ps with
                UNDERSCORE -> Right ()
              | _ -> Left (pair_rev (Pexp.parse_slot_and_ident false ps)) 
                  
          in
          let parse_alt_tag_block ps =
            parse_alt_block ps
              "tag"
              parse_pat
              make_alt_tag_stmt
          in
          let parse_alt_type_block ps =
            parse_alt_block ps
              "type"
              parse_slot_and_ident
              make_alt_type_stmt
          in
          let parse_alt_block2 ps =
            match which_alt with
                "type" -> parse_alt_type_block ps
              | "tag" -> parse_alt_tag_block ps
              | _ -> assert false
          in
            bracketed LBRACE RBRACE parse_alt_block2 ps
>>>>>>> 0830b5bf
      | IF ->
          let final_else = ref None in
          let rec parse_stmt_if _ =
            bump ps;
            let (stmts, expr) =
              ctxt "stmts: if cond"
                (bracketed LPAREN RPAREN parse_expr) ps
            in
            let then_block = ctxt "stmts: if-then" parse_block ps in
              begin
                match peek ps with
                    ELSE ->
                      begin
                        bump ps;
                        match peek ps with
                            IF ->
                              let nested_if = parse_stmt_if () in
                              let bpos = lexpos ps in
                                final_else :=
                                  Some (span ps apos bpos nested_if)
                          | _ ->
                              final_else :=
                                Some (ctxt "stmts: if-else" parse_block ps)
                      end
                  | _ -> ()
              end;
              let res =
                spans ps stmts apos
                  (Ast.STMT_if
                     { Ast.if_test = expr;
                       Ast.if_then = then_block;
                       Ast.if_else = !final_else; })
              in
                final_else := None;
                res
          in
            parse_stmt_if()

      | FOR ->
          bump ps;
          begin
            match peek ps with
                EACH ->
                  bump ps;
                  let inner ps : ((Ast.slot identified * Ast.ident)
                                  * Ast.stmt array
                                  * (Ast.lval * Ast.atom array)) =
                    let slot = (parse_identified_slot_and_ident true ps) in
                    let _    = (expect ps IN) in
                    let (stmts1, iter) = (rstr true parse_lval) ps in
                    let (stmts2, args) =
                      parse_expr_atom_list LPAREN RPAREN ps
                    in
                      (slot, Array.append stmts1 stmts2, (iter, args))
                  in
                  let (slot, stmts, call) = ctxt "stmts: foreach head"
                    (bracketed LPAREN RPAREN inner) ps
                  in
                  let body_block =
                    ctxt "stmts: foreach body" parse_block ps
                  in
                  let bpos = lexpos ps in
                  let head_block =
                    (* 
                     * Slightly weird, but we put an extra nesting level of
                     * block here to separate the part that lives in our frame
                     * (the iter slot) from the part that lives in the callee
                     * frame (the body block).
                     *)
                    span ps apos bpos [|
                      span ps apos bpos (Ast.STMT_block body_block);
                    |]
                  in
                    Array.append stmts
                      [| span ps apos bpos
                           (Ast.STMT_for_each
                              { Ast.for_each_slot = slot;
                                Ast.for_each_call = call;
                                Ast.for_each_head = head_block;
                                Ast.for_each_body = body_block; }) |]
              | _ ->
                  let inner ps =
                    let slot = (parse_identified_slot_and_ident false ps) in
                    let _    = (expect ps IN) in
                      (slot, (parse_lval ps))
                  in
                  let (slot, (stmts, lval)) =
                    ctxt "stmts: for head" (bracketed LPAREN RPAREN inner) ps
                  in
                  let body_block = ctxt "stmts: for body" parse_block ps in
                  let bpos = lexpos ps in
                    Array.append stmts
                      [| span ps apos bpos
                           (Ast.STMT_for
                            { Ast.for_slot = slot;
                              Ast.for_seq = lval;
                              Ast.for_body = body_block; }) |]
          end

      | WHILE ->
          bump ps;
          let (stmts, test) =
            ctxt "stmts: while cond" (bracketed LPAREN RPAREN parse_expr) ps
          in
          let body_block = ctxt "stmts: while body" parse_block ps in
          let bpos = lexpos ps in
            [| span ps apos bpos
                 (Ast.STMT_while
                    { Ast.while_lval = (stmts, test);
                      Ast.while_body = body_block; }) |]

      | PUT ->
          begin
            bump ps;
            match peek ps with
                EACH ->
                  bump ps;
                  let (lstmts, lval) =
                    ctxt "put each: lval" (rstr true parse_lval) ps
                  in
                  let (astmts, args) =
                    ctxt "put each: args"
                      (parse_expr_atom_list LPAREN RPAREN) ps
                  in
                  let bpos = lexpos ps in
                  let be =
                    span ps apos bpos (Ast.STMT_put_each (lval, args))
                  in
                    expect ps SEMI;
                    Array.concat [ lstmts; astmts; [| be |] ]

              | _ ->
                  begin
                    let (stmts, e) =
                      match peek ps with
                          SEMI -> (arr [], None)
                        | _ ->
                            let (stmts, expr) =
                              ctxt "stmts: put expr" parse_expr_atom ps
                            in
                              expect ps SEMI;
                              (stmts, Some expr)
                    in
                      spans ps stmts apos (Ast.STMT_put e)
                  end
          end

      | RET ->
          bump ps;
          let (stmts, e) =
            match peek ps with
                SEMI -> (bump ps; (arr [], None))
              | _ ->
                  let (stmts, expr) =
                    ctxt "stmts: ret expr" parse_expr_atom ps
                  in
                    expect ps SEMI;
                    (stmts, Some expr)
          in
            spans ps stmts apos (Ast.STMT_ret e)

      | BE ->
          bump ps;
          let (lstmts, lval) = ctxt "be: lval" (rstr true parse_lval) ps in
          let (astmts, args) =
            ctxt "be: args" (parse_expr_atom_list LPAREN RPAREN) ps
          in
          let bpos = lexpos ps in
          let be = span ps apos bpos (Ast.STMT_be (lval, args)) in
            expect ps SEMI;
            Array.concat [ lstmts; astmts; [| be |] ]

      | LBRACE -> [| ctxt "stmts: block" parse_block_stmt ps |]

      | LET ->
          bump ps;
          let (stmts, slot, ident) =
            ctxt "stmt slot" parse_slot_and_ident_and_init ps in
          let slot = ensure_mutable slot in
          let bpos = lexpos ps in
          let decl = Ast.DECL_slot (Ast.KEY_ident ident,
                                    (span ps apos bpos slot))
          in
            Array.concat [[| span ps apos bpos (Ast.STMT_decl decl) |]; stmts]

      | AUTO ->
          bump ps;
          let (stmts, slot, ident) =
            ctxt "stmt slot" parse_auto_slot_and_init ps in
          let slot = ensure_mutable slot in
          let bpos = lexpos ps in
          let decl = Ast.DECL_slot (Ast.KEY_ident ident,
                                    (span ps apos bpos slot))
          in
            Array.concat [[| span ps apos bpos (Ast.STMT_decl decl) |]; stmts]

      | YIELD ->
          bump ps;
          expect ps SEMI;
          let bpos = lexpos ps in
            [| span ps apos bpos Ast.STMT_yield |]

      | FAIL ->
          bump ps;
          expect ps SEMI;
          let bpos = lexpos ps in
            [| span ps apos bpos Ast.STMT_fail |]

      | JOIN ->
          bump ps;
          let (stmts, lval) = ctxt "stmts: task expr" parse_lval ps in
            expect ps SEMI;
            spans ps stmts apos (Ast.STMT_join lval)

      | IO | STATE | UNSAFE | MOD | OBJ | TYPE | FN | USE | NATIVE ->
          let (ident, item) = ctxt "stmt: decl" parse_mod_item ps in
          let decl = Ast.DECL_mod_item (ident, item) in
          let stmts = expand_tags_to_stmts ps item in
            spans ps stmts apos (Ast.STMT_decl decl)

      | token ->
          if token = SPAWN then
            prerr_endline ("warning: \"spawn\" with unused result spawns a " ^
              "task that immediately dies");

          let (lstmts, lval) = ctxt "stmt: lval" parse_lval ps in
          let stmts =
            match peek ps with

                SEMI -> (bump ps; [| |])

              | EQ -> parse_init lval ps

              | OPEQ binop_token ->
                  bump ps;
                  let (stmts, rhs) =
                    ctxt "stmt: opeq rhs" parse_expr_atom ps
                  in
                  let binop =
                    match binop_token with
                        PLUS    -> Ast.BINOP_add
                      | MINUS   -> Ast.BINOP_sub
                      | STAR    -> Ast.BINOP_mul
                      | SLASH   -> Ast.BINOP_div
                      | PERCENT -> Ast.BINOP_mod
                      | AND     -> Ast.BINOP_and
                      | OR      -> Ast.BINOP_or
                      | CARET   -> Ast.BINOP_xor
                      | LSL     -> Ast.BINOP_lsl
                      | LSR     -> Ast.BINOP_lsr
                      | ASR     -> Ast.BINOP_asr
                      | _       -> raise (err "unknown opeq token" ps)
                  in
                    expect ps SEMI;
                    spans ps stmts apos
                      (Ast.STMT_copy_binop (lval, binop, rhs))

              | LARROW ->
                  bump ps;
                  let (stmts, rhs) = ctxt "stmt: recv rhs" parse_lval ps in
                  let _ = expect ps SEMI in
                    spans ps stmts apos (Ast.STMT_recv (lval, rhs))

              | SEND ->
                  bump ps;
                  let (stmts, rhs) =
                    ctxt "stmt: send rhs" parse_expr_atom ps
                  in
                  let _ = expect ps SEMI in
                  let bpos = lexpos ps in
                  let (src, copy) = match rhs with
                      Ast.ATOM_lval lv -> (lv, [| |])
                    | _ ->
                        let (_, tmp, tempdecl) =
                          build_tmp ps slot_auto apos bpos
                        in
                        let copy = span ps apos bpos
                          (Ast.STMT_copy (tmp, Ast.EXPR_atom rhs)) in
                            ((clone_lval ps tmp), [| tempdecl; copy |])
                  in
                  let send =
                    span ps apos bpos
                      (Ast.STMT_send (lval, src))
                  in
                    Array.concat [ stmts; copy; [| send |] ]

              | _ -> raise (unexpected ps)
          in
          Array.append lstmts stmts


and parse_ty_param (iref:int ref) (ps:pstate) : Ast.ty_param identified =
  let apos = lexpos ps in
  let e = Pexp.parse_effect ps in
  let ident = Pexp.parse_ident ps in
  let i = !iref in
  let bpos = lexpos ps in
    incr iref;
    span ps apos bpos (ident, (i, e))

and parse_ty_params (ps:pstate)
    : (Ast.ty_param identified) array =
  match peek ps with
      LBRACKET ->
        bracketed_zero_or_more LBRACKET RBRACKET (Some COMMA)
          (parse_ty_param (ref 0)) ps
    | _ -> arr []

and parse_ident_and_params (ps:pstate) (cstr:string)
    : (Ast.ident * (Ast.ty_param identified) array) =
  let ident = ctxt ("mod " ^ cstr ^ " item: ident") Pexp.parse_ident ps in
  let params =
    ctxt ("mod " ^ cstr ^ " item: type params") parse_ty_params ps
  in
    (ident, params)

and parse_inputs
    (ps:pstate)
    : ((Ast.slot identified * Ast.ident) array * Ast.constrs)  =
  let slots =
    match peek ps with
        LPAREN -> ctxt "inputs: input idents and slots"
          (parse_zero_or_more_identified_slot_ident_pairs true) ps
      | _ -> raise (unexpected ps)
  in
  let constrs =
    match peek ps with
        COLON -> (bump ps; ctxt "inputs: constrs" Pexp.parse_constrs ps)
      | _ -> [| |]
  in
  let rec rewrite_carg_path cp =
    match cp with
        Ast.CARG_base (Ast.BASE_named (Ast.BASE_ident ident)) ->
          begin
            let res = ref cp in
              for i = 0 to (Array.length slots) - 1
              do
                let (_, ident') = slots.(i) in
                  if ident' = ident
                  then res := Ast.CARG_ext (Ast.CARG_base Ast.BASE_formal,
                                            Ast.COMP_idx i)
                  else ()
              done;
              !res
          end
      | Ast.CARG_base _ -> cp
      | Ast.CARG_ext (cp, ext) ->
          Ast.CARG_ext (rewrite_carg_path cp, ext)
  in
    (* Rewrite constrs with input tuple as BASE_formal. *)
    Array.iter
      begin
        fun constr ->
          let args = constr.Ast.constr_args in
            Array.iteri
              begin
                fun i carg ->
                  match carg with
                      Ast.CARG_path cp ->
                        args.(i) <- Ast.CARG_path (rewrite_carg_path cp)
                    | _ -> ()
              end
              args
      end
      constrs;
    (slots, constrs)


and parse_in_and_out
    (ps:pstate)
    : ((Ast.slot identified * Ast.ident) array
       * Ast.constrs
       * Ast.slot identified) =
  let (inputs, constrs) = parse_inputs ps in
  let output =
    match peek ps with
        RARROW ->
          bump ps;
          ctxt "fn in and out: output slot"
            (Pexp.parse_identified_slot true) ps
      | _ ->
          let apos = lexpos ps in
            span ps apos apos slot_nil
  in
    (inputs, constrs, output)


(* parse_fn starts at the first lparen of the sig. *)
and parse_fn
    (is_iter:bool)
    (effect:Ast.effect)
    (ps:pstate)
    : Ast.fn =
    let (inputs, constrs, output) =
      ctxt "fn: in_and_out" parse_in_and_out ps
    in
    let body = ctxt "fn: body" parse_block ps in
      { Ast.fn_input_slots = inputs;
        Ast.fn_input_constrs = constrs;
        Ast.fn_output_slot = output;
        Ast.fn_aux = { Ast.fn_effect = effect;
                       Ast.fn_is_iter = is_iter; };
        Ast.fn_body = body; }

and parse_meta_input (ps:pstate) : (Ast.ident * string option) =
  let lab = (ctxt "meta input: label" Pexp.parse_ident ps) in
    match peek ps with
        EQ ->
          bump ps;
          let v =
            match peek ps with
                UNDERSCORE -> bump ps; None
              | LIT_STR s -> bump ps; Some s
              | _ -> raise (unexpected ps)
          in
            (lab, v)
      | _ -> raise (unexpected ps)

and parse_meta_pat (ps:pstate) : Ast.meta_pat =
  bracketed_zero_or_more LPAREN RPAREN
    (Some COMMA) parse_meta_input ps

and parse_meta (ps:pstate) : Ast.meta =
  Array.map
    begin
      fun (id,v) ->
        match v with
            None ->
              raise (err ("wildcard found in meta "
                          ^ "pattern where value expected") ps)
          | Some v -> (id,v)
    end
    (parse_meta_pat ps)

and parse_optional_meta_pat (ps:pstate) (ident:Ast.ident) : Ast.meta_pat =
  match peek ps with
      LPAREN -> parse_meta_pat ps
    | _ -> [| ("name", Some ident) |]


and parse_obj_item
    (ps:pstate)
    (apos:pos)
    (effect:Ast.effect)
    : (Ast.ident * Ast.mod_item) =
  expect ps OBJ;
  let (ident, params) = parse_ident_and_params ps "obj" in
  let (state, constrs) = (ctxt "obj state" parse_inputs ps) in
  let drop = ref None in
    expect ps LBRACE;
    let fns = Hashtbl.create 0 in
      while (not (peek ps = RBRACE))
      do
        let apos = lexpos ps in
          match peek ps with
              IO | STATE | UNSAFE | FN | ITER ->
                let effect = Pexp.parse_effect ps in
                let is_iter = (peek ps) = ITER in
                  bump ps;
                  let ident = ctxt "obj fn: ident" Pexp.parse_ident ps in
                  let fn = ctxt "obj fn: fn" (parse_fn is_iter effect) ps in
                  let bpos = lexpos ps in
                    htab_put fns ident (span ps apos bpos fn)
            | DROP ->
                bump ps;
                drop := Some (parse_block ps)
            | RBRACE -> ()
            | _ -> raise (unexpected ps)
      done;
      expect ps RBRACE;
      let bpos = lexpos ps in
      let obj = { Ast.obj_state = state;
                  Ast.obj_effect = effect;
                  Ast.obj_constrs = constrs;
                  Ast.obj_fns = fns;
                  Ast.obj_drop = !drop }
      in
        (ident,
         span ps apos bpos
           (decl params (Ast.MOD_ITEM_obj obj)))

and parse_type_item
    (ps:pstate)
    (apos:pos)
    (effect:Ast.effect)
    : (Ast.ident * Ast.mod_item) =
  expect ps TYPE;
  let (ident, params) = parse_ident_and_params ps "type" in
  let _ = expect ps EQ in
  let ty = ctxt "mod type item: ty" Pexp.parse_ty ps in
  let _ = expect ps SEMI in
  let bpos = lexpos ps in
  let item = Ast.MOD_ITEM_type (effect, ty) in
    (ident, span ps apos bpos (decl params item))

and parse_mod_item (ps:pstate) : (Ast.ident * Ast.mod_item) =
  let apos = lexpos ps in
  let parse_lib_name ident =
    match peek ps with
        EQ ->
          begin
            bump ps;
            let do_tok t =
              bump ps;
              match t with
                  LIT_STR s -> s
                | _ -> raise (unexpected ps)
            in
              match peek ps with
                  IDENT i ->
                    do_tok (ps.pstate_get_cenv_tok ps i)
                | t ->
                    do_tok t
          end
      | _ -> ps.pstate_infer_lib_name ident
  in


    match peek ps with

        IO | STATE | UNSAFE | TYPE | OBJ | FN | ITER ->
          let effect = Pexp.parse_effect ps in
            begin
              match peek ps with
                  OBJ -> parse_obj_item ps apos effect
                | TYPE -> parse_type_item ps apos effect
                | _ ->
                    let is_iter = (peek ps) = ITER in
                      bump ps;
                      let (ident, params) = parse_ident_and_params ps "fn" in
                      let fn =
                        ctxt "mod fn item: fn" (parse_fn is_iter effect) ps
                      in
                      let bpos = lexpos ps in
                        (ident,
                         span ps apos bpos
                           (decl params (Ast.MOD_ITEM_fn fn)))
            end

      | MOD ->
          bump ps;
          let (ident, params) = parse_ident_and_params ps "mod" in
            expect ps LBRACE;
            let items = parse_mod_items ps RBRACE in
            let bpos = lexpos ps in
              (ident,
               span ps apos bpos
                 (decl params (Ast.MOD_ITEM_mod items)))

      | NATIVE ->
          begin
            bump ps;
            let conv =
              match peek ps with
                  LIT_STR s ->
                    bump ps;
                    begin
                      match string_to_conv s with
                          None -> raise (unexpected ps)
                        | Some c -> c
                    end
                | _ -> CONV_cdecl
            in
              expect ps MOD;
              let ident = Pexp.parse_ident ps in
              let path = parse_lib_name ident in
              let items = parse_mod_items_from_signature ps in
              let bpos = lexpos ps in
              let rlib = REQUIRED_LIB_c { required_libname = path;
                                          required_prefix = ps.pstate_depth }
              in
              let item = decl [||] (Ast.MOD_ITEM_mod items) in
              let item = span ps apos bpos item in
                note_required_mod ps {lo=apos; hi=bpos} conv rlib item;
                (ident, item)
          end
      | _ -> raise (unexpected ps)

and parse_mod_items_header_from_signature (ps:pstate) : Ast.mod_view =
  let exports = Hashtbl.create 0 in
    while (peek ps = EXPORT)
    do
      bump ps;
      parse_export ps exports;
      expect ps SEMI;
    done;
    if (Hashtbl.length exports) = 0
    then htab_put exports Ast.EXPORT_all_decls ();
    {empty_view with Ast.view_exports = exports}

and parse_mod_items_from_signature
    (ps:pstate)
    : (Ast.mod_view * Ast.mod_items) =
  expect ps LBRACE;
  let view  = parse_mod_items_header_from_signature ps in
  let items = Hashtbl.create 0 in
    while not (peek ps = RBRACE)
    do
      let (ident,item) = ctxt "mod items from sig: mod item"
              parse_mod_item_from_signature ps
      in
        htab_put items ident item;
    done;
    expect ps RBRACE;
    (view,items)

and parse_mod_item_from_signature (ps:pstate)
    : (Ast.ident * Ast.mod_item) =
  let apos = lexpos ps in
    match peek ps with
        MOD ->
          bump ps;
          let (ident, params) = parse_ident_and_params ps "mod signature" in
          let items = parse_mod_items_from_signature ps in
          let bpos = lexpos ps in
          (ident, span ps apos bpos (decl params (Ast.MOD_ITEM_mod items)))

      | IO | STATE | UNSAFE | FN | ITER ->
          let effect = Pexp.parse_effect ps in
          let is_iter = (peek ps) = ITER in
            bump ps;
            let (ident, params) = parse_ident_and_params ps "fn signature" in
            let (inputs, constrs, output) = parse_in_and_out ps in
            let bpos = lexpos ps in
            let body = span ps apos bpos [| |] in
            let fn =
              Ast.MOD_ITEM_fn
                { Ast.fn_input_slots = inputs;
                  Ast.fn_input_constrs = constrs;
                  Ast.fn_output_slot = output;
                  Ast.fn_aux = { Ast.fn_effect = effect;
                                 Ast.fn_is_iter = is_iter; };
                  Ast.fn_body = body; }
            in
            let node = span ps apos bpos (decl params fn) in
              begin
                match peek ps with
                    EQ ->
                      bump ps;
                      begin
                        match peek ps with
                            LIT_STR s ->
                              bump ps;
                              htab_put ps.pstate_required_syms node.id s
                          | _ -> raise (unexpected ps)
                      end;
                  | _ -> ()
              end;
              expect ps SEMI;
              (ident, node)

    | TYPE ->
        bump ps;
        let (ident, params) = parse_ident_and_params ps "type type" in
        let t =
          match peek ps with
              SEMI -> Ast.TY_native (next_opaque_id ps)
            | _ -> Pexp.parse_ty ps
        in
          expect ps SEMI;
          let bpos = lexpos ps in
            (ident, span ps apos bpos
               (decl params (Ast.MOD_ITEM_type (Ast.UNSAFE, t))))

    | _ -> raise (unexpected ps)


and expand_tags
    (ps:pstate)
    (item:Ast.mod_item)
    : (Ast.ident * Ast.mod_item) array =
  let handle_ty_tag id ttag =
    let tags = ref [] in
      Hashtbl.iter
        begin
          fun name tup ->
            let ident = match name with
                Ast.NAME_base (Ast.BASE_ident ident) -> ident
              | _ ->
                  raise (Parse_err
                           (ps, "unexpected name type while expanding tag"))
            in
            let header =
              Array.map (fun ty -> (clone_span ps item
                                      { Ast.slot_mode = Ast.MODE_alias;
                                        Ast.slot_ty = Some ty})) tup
            in
            let tag_item' = Ast.MOD_ITEM_tag (header, ttag, id) in
            let cloned_params =
              Array.map (fun p -> clone_span ps p p.node)
                item.node.Ast.decl_params
            in
            let tag_item =
              clone_span ps item (decl cloned_params tag_item')
            in
              tags := (ident, tag_item) :: (!tags)
        end
        ttag;
      arr (!tags)
  in
  let handle_ty_decl id tyd =
    match tyd with
        Ast.TY_tag ttag -> handle_ty_tag id ttag
      | _ -> [| |]
  in
    match item.node.Ast.decl_item with
        Ast.MOD_ITEM_type (_, tyd) -> handle_ty_decl item.id tyd
      | _ -> [| |]


and expand_tags_to_stmts
    (ps:pstate)
    (item:Ast.mod_item)
    : Ast.stmt array =
  let id_items = expand_tags ps item in
    Array.map
      (fun (ident, tag_item) ->
         clone_span ps item
           (Ast.STMT_decl
              (Ast.DECL_mod_item (ident, tag_item))))
      id_items

and expand_tags_to_items
    (ps:pstate)
    (item:Ast.mod_item)
    (items:Ast.mod_items)
    : unit =
  let id_items = expand_tags ps item in
    Array.iter
      (fun (ident, item) -> htab_put items ident item)
      id_items

and note_required_mod
    (ps:pstate)
    (sp:span)
    (conv:nabi_conv)
    (rlib:required_lib)
    (item:Ast.mod_item)
    : unit =
  iflog ps
    begin
      fun _ -> log ps "marking item #%d as required" (int_of_node item.id)
    end;
  htab_put ps.pstate_required item.id (rlib, conv);
  if not (Hashtbl.mem ps.pstate_sess.Session.sess_spans item.id)
  then Hashtbl.add ps.pstate_sess.Session.sess_spans item.id sp;
  match item.node.Ast.decl_item with
      Ast.MOD_ITEM_mod (_, items) ->
        Hashtbl.iter
          begin
            fun _ sub ->
              note_required_mod ps sp conv rlib sub
          end
          items
    | _ -> ()


and parse_import
    (ps:pstate)
    (imports:(Ast.ident, Ast.name) Hashtbl.t)
    : unit =
  let import a n =
    let a = match a with
        None ->
          begin
            match n with
                Ast.NAME_ext (_, Ast.COMP_ident i)
              | Ast.NAME_ext (_, Ast.COMP_app (i, _))
              | Ast.NAME_base (Ast.BASE_ident i)
              | Ast.NAME_base (Ast.BASE_app (i, _)) -> i
              | _ -> raise (Parse_err (ps, "bad import specification"))
          end
      | Some i -> i
    in
      Hashtbl.add imports a n
  in
    match peek ps with
        IDENT i ->
          begin
            bump ps;
            match peek ps with
                EQ ->
                  (* 
                   * import x = ...
                   *)
                  bump ps;
                  import (Some i) (Pexp.parse_name ps)
              | _ ->
                  (*
                   * import x...
                   *)
                  import None (Pexp.parse_name_ext ps
                                 (Ast.NAME_base
                                    (Ast.BASE_ident i)))
          end
      | _ ->
          import None (Pexp.parse_name ps)


and parse_export
    (ps:pstate)
    (exports:(Ast.export, unit) Hashtbl.t)
    : unit =
  let e =
    match peek ps with
        STAR -> bump ps; Ast.EXPORT_all_decls
      | IDENT i -> bump ps; Ast.EXPORT_ident i
      | _ -> raise (unexpected ps)
  in
    Hashtbl.add exports e ()

and parse_use
    (ps:pstate)
    : (Ast.ident * Ast.mod_item) = 
  bump ps;
  let ident = ctxt "use mod: ident" Pexp.parse_ident ps in
  let meta =
    ctxt "use mod: meta" parse_optional_meta_pat ps ident
  in
  let apos = lexpos ps in
  let bpos = lexpos ps in
  let id = (span ps apos bpos ()).id in
  let (path, items) =
    ps.pstate_get_mod meta id ps.pstate_node_id ps.pstate_opaque_id
  in
  let bpos = lexpos ps in
    expect ps SEMI;
    let rlib =
      REQUIRED_LIB_rust { required_libname = path;
                          required_prefix = ps.pstate_depth }
    in
      iflog ps
        begin
          fun _ ->
            log ps "extracted mod from %s (binding to %s)"
              path ident;
            log ps "%a" Ast.sprintf_mod_items items;
        end;
      let item = decl [||] (Ast.MOD_ITEM_mod (empty_view, items)) in
      let item = span ps apos bpos item in
        note_required_mod ps {lo=apos; hi=bpos} CONV_rust rlib item;
        (ident, item)

and parse_item_decl ps items fn =
  let (ident, item) = fn ps in
    htab_put items ident item;
    expand_tags_to_items ps item items

and parse_mod_header (ps:pstate)
                     : (Ast.mod_view * Ast.mod_items) =
  let imports = Hashtbl.create 0 in
  let exports = Hashtbl.create 0 in
  let items   = Hashtbl.create 4 in
  let rec loop () =
    match peek ps with
        IMPORT ->
          bump ps;
          parse_import ps imports;
          expect ps SEMI;
          loop ()
      | EXPORT ->
          bump ps;
          parse_export ps exports;
          expect ps SEMI;
          loop ()
      | USE ->
          parse_item_decl ps items parse_use;
          loop ()
      | _ -> ()
  in
    loop ();
    if (Hashtbl.length exports) = 0
    then Hashtbl.add exports Ast.EXPORT_all_decls ();
    let view = { Ast.view_imports = imports;
                 Ast.view_exports = exports }
    in
      (view, items)

and parse_mod_items
    (ps:pstate)
    (terminal:token)
    : (Ast.mod_view * Ast.mod_items) =
  ps.pstate_depth <- ps.pstate_depth + 1;
  let (view, items) = parse_mod_header ps in
    while (not (peek ps = terminal))
    do
      parse_item_decl ps items parse_mod_item;
    done;
    expect ps terminal;
    ps.pstate_depth <- ps.pstate_depth - 1;
    (view, items)
;;


(*
 * Local Variables:
 * fill-column: 78;
 * indent-tabs-mode: nil
 * buffer-file-coding-system: utf-8-unix
 * compile-command: "make -k -C ../.. 2>&1 | sed -e 's/\\/x\\//x:\\//g'";
 * End:
 *)<|MERGE_RESOLUTION|>--- conflicted
+++ resolved
@@ -227,69 +227,6 @@
           bump ps;
           let rec parse_pat ps  =
             match peek ps with
-<<<<<<< HEAD
-                TYPE -> [| |]
-              | LPAREN ->
-                  let (stmts, lval) = bracketed LPAREN RPAREN parse_lval ps in
-                  let rec parse_pat ps =
-                    match peek ps with
-                        IDENT _ ->
-                          let apos = lexpos ps in
-                          let name = Pexp.parse_name ps in
-                          let bpos = lexpos ps in
-
-                          if peek ps != LPAREN then
-                            begin
-                              match name with
-                                  Ast.NAME_base (Ast.BASE_ident ident) ->
-                                    let slot =
-                                      { Ast.slot_mode = Ast.MODE_local;
-                                        Ast.slot_ty = None }
-                                    in
-                                      Ast.PAT_slot
-                                        ((span ps apos bpos slot), ident)
-                                |_ -> raise (unexpected ps)
-                            end
-                          else
-                            let lv = name_to_lval apos bpos name in
-                              Ast.PAT_tag (lv, paren_comma_list parse_pat ps)
-
-                      | LIT_INT _
-                      | LIT_UINT _
-                      | LIT_CHAR _
-                      | LIT_BOOL _ ->
-                          Ast.PAT_lit (Pexp.parse_lit ps)
-
-                      | UNDERSCORE -> bump ps; Ast.PAT_wild
-
-                      | tok -> raise (Parse_err (ps,
-                          "Expected pattern but found '" ^
-                            (string_of_tok tok) ^ "'"))
-                  in
-                  let rec parse_arms ps =
-                    match peek ps with
-                        CASE ->
-                          bump ps;
-                          let pat = bracketed LPAREN RPAREN parse_pat ps in
-                          let block = parse_block ps in
-                          let arm = (pat, block) in
-                          (span ps apos (lexpos ps) arm)::(parse_arms ps)
-                      | _ -> []
-                  in
-                  let parse_alt_block ps =
-                    let arms = ctxt "alt tag arms" parse_arms ps in
-                    spans ps stmts apos begin
-                      Ast.STMT_alt_tag {
-                        Ast.alt_tag_lval = lval;
-                        Ast.alt_tag_arms = Array.of_list arms
-                      }
-                    end
-                  in
-                  bracketed LBRACE RBRACE parse_alt_block ps
-              | _ -> [| |]
-          end
-
-=======
                 IDENT _ ->
                   let apos = lexpos ps in
                   let name = Pexp.parse_name ps in
@@ -399,7 +336,6 @@
               | _ -> assert false
           in
             bracketed LBRACE RBRACE parse_alt_block2 ps
->>>>>>> 0830b5bf
       | IF ->
           let final_else = ref None in
           let rec parse_stmt_if _ =
