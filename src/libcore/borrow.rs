--- conflicted
+++ resolved
@@ -238,17 +238,10 @@
     }
 }
 
-<<<<<<< HEAD
-#[stable(feature = "rust1", since = "1.0.0")]
-impl<'a, T, B: ?Sized> fmt::String for Cow<'a, T, B> where
-    B: fmt::String + ToOwned<T>,
-    T: fmt::String,
-=======
-#[stable]
+#[stable(feature = "rust1", since = "1.0.0")]
 impl<'a, T, B: ?Sized> fmt::Debug for Cow<'a, T, B> where
     B: fmt::Debug + ToOwned<T>,
     T: fmt::Debug,
->>>>>>> 0430a43d
 {
     fn fmt(&self, f: &mut fmt::Formatter) -> fmt::Result {
         match *self {
@@ -258,7 +251,7 @@
     }
 }
 
-#[stable]
+#[stable(feature = "rust1", since = "1.0.0")]
 impl<'a, T, B: ?Sized> fmt::Display for Cow<'a, T, B> where
     B: fmt::Display + ToOwned<T>,
     T: fmt::Display,
