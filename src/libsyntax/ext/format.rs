--- conflicted
+++ resolved
@@ -606,13 +606,8 @@
                   -> P<ast::Expr> {
         let trait_ = match *ty {
             Known(ref tyname) => {
-<<<<<<< HEAD
                 match tyname.index(&FullRange) {
-                    ""  => "Show",
-=======
-                match tyname[] {
                     ""  => "String",
->>>>>>> 44440e5c
                     "?" => "Show",
                     "e" => "LowerExp",
                     "E" => "UpperExp",
